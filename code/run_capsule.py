""" Writes Units to an NWB file """
import shutil
import json
from pathlib import Path
import numpy as np

from uuid import uuid4

import probeinterface as pi
import spikeinterface as si
# needed to lead extensions
import spikeinterface.extractors as se
import spikeinterface.postprocessing as spost
import spikeinterface.qualitymetrics as sqm

from pynwb import NWBHDF5IO
from pynwb.file import Device
from hdmf_zarr import NWBZarrIO

from utils import get_devices_from_rig_metadata, add_waveforms_with_uneven_channels


data_folder = Path("../data")
results_folder = Path("../results")

# unit properties to skip
skip_unit_properties = [
    "KSLabel",
    "KSLabel_repeat",
    "ContamPct",
    "Amplitude",
]


if __name__ == "__main__":
    # find base NWB file
    nwb_files = [
        p for p in data_folder.glob("**/*") 
        if (p.name.endswith(".nwb") or p.name.endswith(".nwb.zarr"))
        and ("ecephys_" in p.name or "behavior_" in p.name)
    ]
    assert len(nwb_files) == 1, "Attach one base NWB file data at a time"
    nwbfile_input_path = nwb_files[0]

    if nwbfile_input_path.is_dir():
        assert (nwbfile_input_path / ".zattrs").is_file(), f"{nwbfile_input_path.name} is not a valid Zarr folder"
        NWB_BACKEND = "zarr"
        io_class = NWBZarrIO
    else:
        NWB_BACKEND = "hdf5"
        io_class = NWBHDF5IO
    print(f"NWB backend: {NWB_BACKEND}")

    # find raw data
    ecephys_folders = [
        p
        for p in data_folder.iterdir()
        if p.is_dir() and ("ecephys" in p.name or "behavior" in p.name) and ("sorted" not in p.name and "nwb" not in p.name)
    ]
    assert len(ecephys_folders) == 1, "Attach one ecephys folder at a time"
    ecephys_folder = ecephys_folders[0]

    # find raw data
    job_json_files = [
        p for p in data_folder.iterdir() if p.suffix == ".json" and "job" in p.name
    ]
    job_dicts = []
    for job_json_file in job_json_files:
        with open(job_json_file) as f:
            job_dict = json.load(f)
        job_dicts.append(job_dict)
    print(f"Found {len(job_dicts)} JSON job files")

    # find sorted data
    sorted_folders = [
        p for p in data_folder.iterdir() if p.is_dir() and "sorted" in p.name and "spikesorted" not in p.name
    ]

    if len(sorted_folders) == 0:
        # pipeline mode
        if (data_folder / "collect_pipeline_output_test").is_dir():
            print("\n*******************\n**** TEST MODE ****\n*******************\n")
            sorted_folder = data_folder / "collect_pipeline_output_test"
        else:
            sorted_folder = data_folder
        output_folder = results_folder / "nwb"
        output_folder.mkdir(exist_ok=True)
    elif len(sorted_folders) == 1:
        # capsule mode
        sorted_folder = sorted_folders[0]
        output_folder = results_folder

    postprocessed_folder = sorted_folder / "postprocessed"
    curated_folder = sorted_folder / "curated"
    spikesorted_folder = sorted_folder / "spikesorted"
    if not postprocessed_folder.is_dir():
        print("Postprocessed folder not found. Skipping NWB export")
        # create dummy nwb folder to avoid pipeline failure
        error_txt = output_folder / "error.txt"
        error_txt.write_text(
            "Postprocessed folder not found. No NWB files were created."
        )
    else:
        assert curated_folder.is_dir(), f"Curated folder {curated_folder} does not exist"
        assert spikesorted_folder.is_dir(), f"Spikesorted folder {spikesorted_folder} does not exist"

        # we create a result NWB file for each experiment/recording
        recording_names = [p.name for p in curated_folder.iterdir() if p.is_dir()]

        # find blocks and recordings
        block_ids = []
        recording_ids = []
        group_ids = []
        stream_names = []
        for recording_name in recording_names:
            if "group" in recording_name:
                block_str = recording_name.split("_")[0]
                recording_str = recording_name.split("_")[-2]
                group_str = recording_name.split("_")[-1]
                stream_name = "_".join(recording_name.split("_")[1:-2])
            else:
                block_str = recording_name.split("_")[0]
                recording_str = recording_name.split("_")[-1]
                stream_name = "_".join(recording_name.split("_")[1:-1])
                group_str = None

            if block_str not in block_ids:
                block_ids.append(block_str)
            if recording_str not in recording_ids:
                recording_ids.append(recording_str)
            if stream_name not in stream_names:
                stream_names.append(stream_name)
            if group_str is not None and group_str not in group_ids:
                group_ids.append(group_str)
        if len(group_ids) == 0:
            group_ids = [""]

        nwb_output_files = []
        for block_index, block_str in enumerate(block_ids):
            for segment_index, recording_str in enumerate(recording_ids):
                # add recording/experiment id if needed
                nwb_original_file_name = nwbfile_input_path.stem
                if block_str in nwb_original_file_name and recording_str in nwb_original_file_name:
                    nwb_file_name = f"{nwb_original_file_name}.nwb"
                else:
                    nwb_file_name = (
                        f"{nwb_original_file_name}_{block_str}_{recording_str}.nwb"
                    )
                nwbfile_output_path = output_folder / nwb_file_name

                # Find probe devices (this will only work for AIND)
                devices_from_rig, target_locations = get_devices_from_rig_metadata(
                    ecephys_folder,
                    segment_index=segment_index
                )

                with io_class(str(nwbfile_input_path), "r") as read_io:
                    nwbfile = read_io.read()

                    added_stream_names = []
                    for stream_name in stream_names:
                        stream_str = str(stream_name)
                        for group_str in group_ids:
                            recording_name = f"{block_str}_{stream_name}_{recording_str}"
                            if group_str != "":
                                recording_name += f"_{group_str}"
                                stream_str +=  f"_{group_str}"
                            if not (curated_folder / recording_name).is_dir():
                                print(f"Curated units for {recording_name} not found.")
                                continue

                            # load JSON and recordings
                            recording_job_dict = None
                            for job_dict in job_dicts:
                                if job_dict["recording_name"] == recording_name:
                                    recording_job_dict = job_dict
                                    break
                            if recording_job_dict is None:
                                print(f"Could not find JSON file associated to {recording_name}")
                                continue

                            added_stream_names.append(stream_str)

                            recording = si.load_extractor(job_dict["recording_dict"], base_folder=data_folder)
                            # set times as np.array to speed up spike train retrieval later
                            recording.set_times(np.array(recording.get_times()))

                            # Add device and electrode group
                            if devices_from_rig:
                                for device_name, device in devices_from_rig.items():
                                    probe_no_spaces = device_name.replace(" ", "")
                                    if probe_no_spaces in stream_name:
                                        if device_name not in nwbfile.devices:
                                            nwbfile.add_device(devices[device_name])
                                        probe_device_name = probe_no_spaces
                                        if device_name in target_locations:
                                            electrode_group_location = target_locations[device_name]
                                        else:
                                            electrode_group_location = "unknown"
                                        print(f"Found device from rig: {probe_device_name}")
                                        break
                            else:
                                # if devices_from_rig not found in metadata, use probes_info from recording
                                electrode_group_location = "unknown"
                                probes_info = recording.get_annotation("probes_info", None)
                                if probes_info is not None and len(probes_info) == 1:
                                    probe_info = probes_info[0]
                                    probe_device_name = probe_info.get("name", None)
                                    probe_device_manufacturer = probe_info.get("manufacturer", None)
                                    probe_model_name = probe_info.get("model_name", None)
                                    probe_serial_number = probe_info.get("serial_number", None)
                                    probe_device_description = ""
                                    if probe_device_name is None:
                                        if probe_model_name is not None:
                                            probe_device_name = probe_model_name
                                        else:
                                            probe_device_name = "Probe"
                                    if probe_model_name is not None:
                                        probe_device_description += f"Model: {probe_device_description}"
                                    if probe_serial_number is not None:
                                        if len(probe_device_description) > 0:
                                            probe_device_description += " - "
                                        probe_device_description += f"Serial number: {probe_serial_number}"
                                    probe_device = Device(
                                        name=probe_device_name,
                                        description=probe_device_description,
                                        manufacturer=probe_device_manufacturer,
                                    )
                                else:
                                    print("\tCould not load device information: using default Device")
                                    probe_device_name = "Device"
                                    probe_device = Device(
                                        name=probe_device_name,
                                        description="Default device"
                                    )

                            if probe_device_name not in nwbfile.devices:
                                nwbfile.add_device(probe_device)
                                print(f"\tAdded probe device: {probe_device.name} from probeinterface")

                            electrode_metadata = dict(
                                Ecephys=dict(
                                    Device=[dict(name=probe_device_name)],
                                    ElectrodeGroup=[
                                        dict(
                                            name=probe_device_name,
                                            description=f"Recorded electrodes from probe {probe_device_name}",
                                            location=electrode_group_location,
                                            device=probe_device_name,
                                        )
                                    ],
                                )
                            )

                            we = si.load_waveforms(
                                postprocessed_folder / recording_name, with_recording=False
                            )

                            # Load curated sorting and set properties
                            sorting_curated = si.load_extractor(curated_folder / recording_name)

                            # Add unit properties (UUID and probe info, ks_unit_id)
                            unit_uuids = [str(uuid4()) for u in sorting_curated.unit_ids]
                            sorting_curated.set_property("device_name", [probe_device_name] * sorting_curated.get_num_units())
                            sorting_curated.set_property("unit_name", unit_uuids)
                            sorting_curated.set_property("ks_unit_id", sorting_curated.unit_ids)

                            # Add 'amplitude' property
                            amplitudes = np.round(list(si.get_template_extremum_amplitude(we).values()), 2)
                            sorting_curated.set_property("amplitude", amplitudes)

                            # Add depth property
                            unit_locations = np.round(we.load_extension("unit_locations").get_data(), 2)
                            sorting_curated.set_property("estimated_x", unit_locations[:, 0])
                            sorting_curated.set_property("estimated_y", unit_locations[:, 1])
                            if unit_locations.shape[1] == 3:
                                sorting_curated.set_property("estimated_z", unit_locations[:, 2])
                            sorting_curated.set_property("depth", unit_locations[:, 1])
                            print(f"\tAdding {len(sorting_curated.unit_ids)} units from stream {stream_name}")

                            # Register recording for precise timestamps
                            sorting_curated.register_recording(recording)
                            we.sorting = sorting_curated

                            # Retrieve sorter name
                            sorter_log_file = spikesorted_folder / recording_name / "spikeinterface_log.json"
                            units_description = "Units"
                            if sorter_log_file.is_file():
                                with open(sorter_log_file, "r") as f:
                                    sorter_log = json.load(f)
                                    sorter_name = sorter_log["sorter_name"]
                                    units_description += f" from {sorter_name.capitalize()}"
                            # set channel groups to match previously added ephys electrodes
                            recording.set_channel_groups([probe_device_name] * recording.get_num_channels())
                            add_waveforms_with_uneven_channels(
                                waveform_extractor=we,
                                recording=recording,
                                nwbfile=nwbfile,
                                metadata=electrode_metadata,
                                skip_properties=skip_unit_properties,
                                units_description=units_description,
                            )
<<<<<<< HEAD
                        )

                        analyzer = si.load_sorting_analyzer(
                            postprocessed_folder / recording_name
                        )

                        # Load curated sorting and set properties
                        sorting_curated = si.load_extractor(curated_folder / recording_name)

                        # Add unit properties (UUID and probe info, ks_unit_id)
                        unit_uuids = [str(uuid4()) for u in sorting_curated.unit_ids]
                        sorting_curated.set_property("device_name", [probe_device_name] * sorting_curated.get_num_units())
                        sorting_curated.set_property("unit_name", unit_uuids)
                        sorting_curated.set_property("ks_unit_id", sorting_curated.unit_ids)

                        # Add 'amplitude' property
                        amplitudes = np.round(list(si.get_template_extremum_amplitude(analyzer).values()), 2)
                        sorting_curated.set_property("amplitude", amplitudes)
                        print(f"\tAdding {len(sorting_curated.unit_ids)} units from stream {stream_name}")

                        # Register recording for precise timestamps
                        sorting_curated.register_recording(recording)
                        analyzer.sorting = sorting_curated

                        # Retrieve sorter name
                        sorter_log_file = spikesorted_folder / recording_name / "spikeinterface_log.json"
                        units_description = "Units"
                        if sorter_log_file.is_file():
                            with open(sorter_log_file, "r") as f:
                                sorter_log = json.load(f)
                                sorter_name = sorter_log["sorter_name"]
                                units_description += f" from {sorter_name.capitalize()}"
                        # set channel groups to match previously added ephys electrodes
                        recording.set_channel_groups([probe_device_name] * recording.get_num_channels())
                        add_waveforms_with_uneven_channels(
                            sorting_analyzer=analyzer,
                            recording=recording,
                            nwbfile=nwbfile,
                            metadata=electrode_metadata,
                            skip_properties=skip_unit_properties,
                            units_description=units_description,
                        )
=======
>>>>>>> b4ed0c4f

                    print(f"Added {len(added_stream_names)} streams")

                    with io_class(str(nwbfile_output_path), "w") as export_io:
                        export_io.export(src_io=read_io, nwbfile=nwbfile)
                    print(f"Done writing {nwbfile_output_path}")
                    nwb_output_files.append(nwbfile_output_path)<|MERGE_RESOLUTION|>--- conflicted
+++ resolved
@@ -191,7 +191,7 @@
                                     probe_no_spaces = device_name.replace(" ", "")
                                     if probe_no_spaces in stream_name:
                                         if device_name not in nwbfile.devices:
-                                            nwbfile.add_device(devices[device_name])
+                                            nwbfile.add_device(devices_from_rig[device_name])
                                         probe_device_name = probe_no_spaces
                                         if device_name in target_locations:
                                             electrode_group_location = target_locations[device_name]
@@ -252,8 +252,8 @@
                                 )
                             )
 
-                            we = si.load_waveforms(
-                                postprocessed_folder / recording_name, with_recording=False
+                            analyzer = si.load_sorting_analyzer(
+                                postprocessed_folder / recording_name
                             )
 
                             # Load curated sorting and set properties
@@ -266,11 +266,10 @@
                             sorting_curated.set_property("ks_unit_id", sorting_curated.unit_ids)
 
                             # Add 'amplitude' property
-                            amplitudes = np.round(list(si.get_template_extremum_amplitude(we).values()), 2)
+                            amplitudes = np.round(list(si.get_template_extremum_amplitude(analyzer).values()), 2)
                             sorting_curated.set_property("amplitude", amplitudes)
-
                             # Add depth property
-                            unit_locations = np.round(we.load_extension("unit_locations").get_data(), 2)
+                            unit_locations = np.round(analyzer.get_channel_locations_extension("unit_locations").get_data(), 2)
                             sorting_curated.set_property("estimated_x", unit_locations[:, 0])
                             sorting_curated.set_property("estimated_y", unit_locations[:, 1])
                             if unit_locations.shape[1] == 3:
@@ -280,7 +279,7 @@
 
                             # Register recording for precise timestamps
                             sorting_curated.register_recording(recording)
-                            we.sorting = sorting_curated
+                            analyzer.sorting = sorting_curated
 
                             # Retrieve sorter name
                             sorter_log_file = spikesorted_folder / recording_name / "spikeinterface_log.json"
@@ -293,59 +292,13 @@
                             # set channel groups to match previously added ephys electrodes
                             recording.set_channel_groups([probe_device_name] * recording.get_num_channels())
                             add_waveforms_with_uneven_channels(
-                                waveform_extractor=we,
+                                sorting_analyzer=analyzer,
                                 recording=recording,
                                 nwbfile=nwbfile,
                                 metadata=electrode_metadata,
                                 skip_properties=skip_unit_properties,
                                 units_description=units_description,
                             )
-<<<<<<< HEAD
-                        )
-
-                        analyzer = si.load_sorting_analyzer(
-                            postprocessed_folder / recording_name
-                        )
-
-                        # Load curated sorting and set properties
-                        sorting_curated = si.load_extractor(curated_folder / recording_name)
-
-                        # Add unit properties (UUID and probe info, ks_unit_id)
-                        unit_uuids = [str(uuid4()) for u in sorting_curated.unit_ids]
-                        sorting_curated.set_property("device_name", [probe_device_name] * sorting_curated.get_num_units())
-                        sorting_curated.set_property("unit_name", unit_uuids)
-                        sorting_curated.set_property("ks_unit_id", sorting_curated.unit_ids)
-
-                        # Add 'amplitude' property
-                        amplitudes = np.round(list(si.get_template_extremum_amplitude(analyzer).values()), 2)
-                        sorting_curated.set_property("amplitude", amplitudes)
-                        print(f"\tAdding {len(sorting_curated.unit_ids)} units from stream {stream_name}")
-
-                        # Register recording for precise timestamps
-                        sorting_curated.register_recording(recording)
-                        analyzer.sorting = sorting_curated
-
-                        # Retrieve sorter name
-                        sorter_log_file = spikesorted_folder / recording_name / "spikeinterface_log.json"
-                        units_description = "Units"
-                        if sorter_log_file.is_file():
-                            with open(sorter_log_file, "r") as f:
-                                sorter_log = json.load(f)
-                                sorter_name = sorter_log["sorter_name"]
-                                units_description += f" from {sorter_name.capitalize()}"
-                        # set channel groups to match previously added ephys electrodes
-                        recording.set_channel_groups([probe_device_name] * recording.get_num_channels())
-                        add_waveforms_with_uneven_channels(
-                            sorting_analyzer=analyzer,
-                            recording=recording,
-                            nwbfile=nwbfile,
-                            metadata=electrode_metadata,
-                            skip_properties=skip_unit_properties,
-                            units_description=units_description,
-                        )
-=======
->>>>>>> b4ed0c4f
-
                     print(f"Added {len(added_stream_names)} streams")
 
                     with io_class(str(nwbfile_output_path), "w") as export_io:
