""" Writes Units to an NWB file """
import shutil
import json
from pathlib import Path
import numpy as np

from uuid import uuid4
import time

import probeinterface as pi
import spikeinterface as si

# needed to lead extensions
import spikeinterface.postprocessing as spost
import spikeinterface.qualitymetrics as sqm

from pynwb import NWBHDF5IO
from pynwb.file import Device
from hdmf_zarr import NWBZarrIO

from utils import get_devices_from_rig_metadata, add_waveforms_with_uneven_channels


data_folder = Path("../data")
scratch_folder = Path("../scratch")
results_folder = Path("../results")

# unit properties to skip
skip_unit_properties = [
    "KSLabel",
    "KSLabel_repeat",
    "ContamPct",
    "Amplitude",
]


if __name__ == "__main__":
    print("\n\nNWB  EXPORT UNITS")
    t_export_start = time.perf_counter()

    # find base NWB file
    nwb_files = [
        p
        for p in data_folder.glob("**/*")
        if (p.name.endswith(".nwb") or p.name.endswith(".nwb.zarr")) and ("ecephys_" in p.name or "behavior_" in p.name) and "/nwb/" not in str(p)
    ]
    assert len(nwb_files) > 0, "Attach at least one base NWB file"
    nwbfile_input_path = nwb_files[0]

    if nwbfile_input_path.is_dir():
        assert (nwbfile_input_path / ".zattrs").is_file(), f"{nwbfile_input_path.name} is not a valid Zarr folder"
        NWB_BACKEND = "zarr"
        io_class = NWBZarrIO
    else:
        NWB_BACKEND = "hdf5"
        io_class = NWBHDF5IO
    print(f"NWB backend: {NWB_BACKEND}")

    # if more than 1 input NWB files, we copy them all to the results
    # since some processing might have failed
    if len(nwb_files) > 1:
        for nwb_file_path in nwb_files:
            if nwb_file_path.is_dir():
                shutil.copytree(nwb_file_path, results_folder / nwb_file_path.name)
            else:
                shutil.copyfile(nwb_file_path, results_folder / nwb_file_path.name)

    # find raw data
    ecephys_folders = [
        p
        for p in data_folder.iterdir()
        if p.is_dir()
        and ("ecephys" in p.name or "behavior" in p.name)
        and "sorted" not in p.name and "nwb" not in p.name
    ]
    assert len(ecephys_folders) == 1, "Attach one ecephys folder at a time"
    ecephys_folder = ecephys_folders[0]

    # find raw data
    job_json_files = [p for p in data_folder.iterdir() if p.suffix == ".json" and "job" in p.name]
    job_dicts = []
    recording_names_in_json = []
    for job_json_file in job_json_files:
        with open(job_json_file) as f:
            job_dict = json.load(f)
            recording_names_in_json.append(job_dict["recording_name"])
        job_dicts.append(job_dict)
    print(f"Found {len(job_dicts)} JSON job files. Recording names:\n{recording_names_in_json}")

    # find sorted data
    sorted_folders = [
        p for p in data_folder.iterdir() if p.is_dir() and "sorted" in p.name and "spikesorted" not in p.name
    ]

    if len(sorted_folders) == 0:
        # pipeline mode
        if (data_folder / "collect_pipeline_output_test").is_dir():
            print("\n*******************\n**** TEST MODE ****\n*******************\n")
            sorted_folder = data_folder / "collect_pipeline_output_test"
        else:
            sorted_folder = data_folder
    elif len(sorted_folders) == 1:
        # capsule mode
        sorted_folder = sorted_folders[0]

    postprocessed_folder = sorted_folder / "postprocessed"
    curated_folder = sorted_folder / "curated"
    spikesorted_folder = sorted_folder / "spikesorted"
    if not postprocessed_folder.is_dir():
        print("Postprocessed folder not found. Skipping NWB export")
        # create dummy nwb folder to avoid pipeline failure
        error_txt = results_folder / "error.txt"
        error_txt.write_text("Postprocessed folder not found. No NWB files were created.")
    else:
        assert curated_folder.is_dir(), f"Curated folder {curated_folder} does not exist"
        assert spikesorted_folder.is_dir(), f"Spikesorted folder {spikesorted_folder} does not exist"

        # we create a result NWB file for each experiment/recording
        recording_names = [p.name for p in curated_folder.iterdir() if p.is_dir()]

        # find blocks and recordings
        block_ids = []
        recording_ids = []
        group_ids = []
        stream_names = []
        for recording_name in recording_names:
            if "group" in recording_name:
                block_str = recording_name.split("_")[0]
                recording_str = recording_name.split("_")[-2]
                group_str = recording_name.split("_")[-1]
                stream_name = "_".join(recording_name.split("_")[1:-2])
            else:
                block_str = recording_name.split("_")[0]
                recording_str = recording_name.split("_")[-1]
                stream_name = "_".join(recording_name.split("_")[1:-1])
                group_str = None

            if block_str not in block_ids:
                block_ids.append(block_str)
            if recording_str not in recording_ids:
                recording_ids.append(recording_str)
            if stream_name not in stream_names:
                stream_names.append(stream_name)
            if group_str is not None and group_str not in group_ids:
                group_ids.append(group_str)
        if len(group_ids) == 0:
            group_ids = [""]

        block_ids = sorted(block_ids)
        recording_ids = sorted(recording_ids)
        stream_names = sorted(stream_names)

        print(f"Number of NWB files to write: {len(block_ids) * len(recording_ids)}")
        print(f"Number of streams to write for each file: {len(stream_names)}")

        nwb_output_files = []
        multi_input_files = False
        if len(nwb_files) > 1:
            assert len(nwb_files) >= len(block_ids) * len(recording_ids), (
                "Inconsistent number of input NWB files with number of blocks and recordings: "
                f"Num NWB files: {len(nwb_files)} - Num files to write: {len(block_ids) * len(recording_ids)}"
            )
            multi_input_files = True

        for block_index, block_str in enumerate(block_ids):
            for segment_index, recording_str in enumerate(recording_ids):
                # add recording/experiment id if needed
                if multi_input_files:
                    nwb_input_path_for_current = [
                        p for p in nwb_files if block_str in p.stem and recording_str in p.stem
                    ]
                    assert len(nwb_input_path_for_current) == 1, (
                        f"Could not find input NWB file for {block_str}-{recording_str}"
                    )
                    nwbfile_input_path = nwb_input_path_for_current[0]
                    print(f"Found input NWB file for {block_str}-{recording_str}: {nwbfile_input_path.name}")
                    nwbfile_output_path = results_folder / f"{nwbfile_input_path.stem}.nwb"
                    # in this case the nwb files have been already copied to the results folder
                else:
                    nwb_original_file_name = nwbfile_input_path.stem
                    if block_str in nwb_original_file_name and recording_str in nwb_original_file_name:
                        nwb_file_name = f"{nwb_original_file_name}.nwb"
                    else:
                        nwb_file_name = f"{nwb_original_file_name}_{block_str}_{recording_str}.nwb"
                    nwbfile_output_path = results_folder / nwb_file_name

                    # copy nwb input file to results to read in append mode
                    if nwbfile_input_path.is_dir():
                        shutil.copytree(nwbfile_input_path, nwbfile_output_path)
                    else:
                        shutil.copyfile(nwbfile_input_path, nwbfile_output_path)

                # Find probe devices (this will only work for AIND)
                devices_from_rig, target_locations = get_devices_from_rig_metadata(
                    ecephys_folder, segment_index=segment_index
                )

                with io_class(str(nwbfile_output_path), "a") as append_io:
                    nwbfile = append_io.read()

                    added_stream_names = []
                    for stream_name in stream_names:
                        stream_str = str(stream_name)
                        for group_str in group_ids:
                            recording_name = f"{block_str}_{stream_name}_{recording_str}"
                            if group_str != "":
                                recording_name += f"_{group_str}"
                                stream_str += f"_{group_str}"
                            if not (curated_folder / recording_name).is_dir():
                                print(f"Curated units for {recording_name} not found.")
                                continue

                            # load JSON and recordings
                            recording_job_dict = None
                            for job_dict in job_dicts:
                                if job_dict["recording_name"] == recording_name:
                                    recording_job_dict = job_dict
                                    break
                            if recording_job_dict is None:
                                print(f"Could not find JSON file associated to {recording_name}")
                                continue

                            added_stream_names.append(stream_str)

                            recording = si.load_extractor(job_dict["recording_dict"], base_folder=data_folder)
                            skip_times = job_dict.get("skip_times", False)
                            if skip_times:
                                recording.reset_times()

                            # Add device and electrode group
                            probe_device_name = None
                            if devices_from_rig:
                                for device_name, device in devices_from_rig.items():
                                    # add the device, since it could be a laser
                                    if device_name not in nwbfile.devices:
                                        nwbfile.add_device(device)
                                    # find probe device name
                                    probe_no_spaces = device_name.replace(" ", "")
                                    if probe_no_spaces in stream_name:
                                        probe_device_name = device_name
                                        electrode_group_location = target_locations.get(device_name, "unknown")
                                        probe_device = device
                                        print(
                                            f"Found device from rig: {device_name} at location {electrode_group_location}"
                                        )
                                        break

                            # if probe_device_name not found in metadata, use probes_info from recording
                            if probe_device_name is None:
                                # if devices_from_rig not found in metadata, use probes_info from recording
                                electrode_group_location = "unknown"
                                probes_info = recording.get_annotation("probes_info", None)
                                if probes_info is not None and len(probes_info) == 1:
                                    probe_info = probes_info[0]
                                    probe_device_name = probe_info.get("name", None)
                                    probe_device_manufacturer = probe_info.get("manufacturer", None)
                                    probe_model_name = probe_info.get("model_name", None)
                                    probe_serial_number = probe_info.get("serial_number", None)
                                    probe_device_description = ""
                                    if probe_device_name is None:
                                        if probe_model_name is not None:
                                            probe_device_name = probe_model_name
                                        else:
                                            probe_device_name = "Probe"
                                    if probe_model_name is not None:
                                        probe_device_description += f"Model: {probe_device_description}"
                                    if probe_serial_number is not None:
                                        if len(probe_device_description) > 0:
                                            probe_device_description += " - "
                                        probe_device_description += f"Serial number: {probe_serial_number}"
                                    probe_device = Device(
                                        name=probe_device_name,
                                        description=probe_device_description,
                                        manufacturer=probe_device_manufacturer,
                                    )
                                else:
                                    print("\tCould not load device information: using default Device")
                                    probe_device_name = "Device"
                                    probe_device = Device(name=probe_device_name, description="Default device")

                                if probe_device_name not in nwbfile.devices:
                                    nwbfile.add_device(probe_device)
                                    print(f"\tAdded probe device: {probe_device.name} from probeinterface")

                            electrode_metadata = dict(
                                Ecephys=dict(
                                    Device=[dict(name=probe_device_name)],
                                    ElectrodeGroup=[
                                        dict(
                                            name=probe_device_name,
                                            description=f"Recorded electrodes from probe {probe_device_name}",
                                            location=electrode_group_location,
                                            device=probe_device_name,
                                        )
                                    ],
                                )
                            )

                            if (postprocessed_folder / f"{recording_name}.zarr").is_dir():
                                # zarr format
                                analyzer_folder = postprocessed_folder / f"{recording_name}.zarr"
                            else:
                                # binary format
                                analyzer_folder = postprocessed_folder / recording_name

<<<<<<< HEAD
                            analyzer = si.load_sorting_analyzer(analyzer_folder)
=======
                            analyzer = si.load_sorting_analyzer(analyzer_folder, load_extensions=False)
>>>>>>> 4eb5537e

                            # Load curated sorting and set properties
                            sorting_curated = si.load_extractor(curated_folder / recording_name)

                            # Add unit properties (UUID and probe info, ks_unit_id)
                            unit_uuids = [str(uuid4()) for u in sorting_curated.unit_ids]
                            sorting_curated.set_property(
                                "device_name", [probe_device_name] * sorting_curated.get_num_units()
                            )
                            sorting_curated.set_property("unit_name", unit_uuids)
                            sorting_curated.set_property("ks_unit_id", sorting_curated.unit_ids)

                            # Add 'amplitude' property
                            amplitudes = np.round(list(si.get_template_extremum_amplitude(analyzer, mode="peak_to_peak").values()), 2)
                            sorting_curated.set_property("amplitude", amplitudes)
                            # Add depth property
                            unit_locations = np.round(analyzer.get_extension("unit_locations").get_data(), 2)
                            sorting_curated.set_property("estimated_x", unit_locations[:, 0])
                            sorting_curated.set_property("estimated_y", unit_locations[:, 1])
                            if unit_locations.shape[1] == 3:
                                sorting_curated.set_property("estimated_z", unit_locations[:, 2])
                            sorting_curated.set_property("depth", unit_locations[:, 1])
                            print(f"\tAdding {len(sorting_curated.unit_ids)} units from stream {stream_name}")

                            # Register recording for precise timestamps
                            sorting_curated.register_recording(recording)
                            analyzer.sorting = sorting_curated

                            # Retrieve sorter name
                            sorter_log_file = spikesorted_folder / recording_name / "spikeinterface_log.json"
                            units_description = "Units"
                            if sorter_log_file.is_file():
                                with open(sorter_log_file, "r") as f:
                                    sorter_log = json.load(f)
                                    sorter_name = sorter_log["sorter_name"]
                                    units_description += f" from {sorter_name.capitalize()}"
                            # set channel groups to match previously added ephys electrodes
                            recording.set_channel_groups([probe_device_name] * recording.get_num_channels())
                            add_waveforms_with_uneven_channels(
                                sorting_analyzer=analyzer,
                                recording=recording,
                                nwbfile=nwbfile,
                                metadata=electrode_metadata,
                                skip_properties=skip_unit_properties,
                                units_description=units_description,
                            )
                    print(f"Added {len(added_stream_names)} streams")

                    if NWB_BACKEND == "zarr":
                        write_args = {'link_data': False}
                    else:
                        write_args = {}

                    t_write_start = time.perf_counter()
                    append_io.write(nwbfile)
                    t_write_end = time.perf_counter()
                    elapsed_time_write = np.round(t_write_end - t_write_start, 2)
                    print(f"Writing time: {elapsed_time_write}s")
                    # with io_class(str(nwbfile_output_path), "w") as export_io:
                    #    export_io.export(src_io=read_io, nwbfile=nwbfile, write_args=write_args)
                    print(f"Done writing {nwbfile_output_path}")
                    nwb_output_files.append(nwbfile_output_path)

    t_export_end = time.perf_counter()
    elapsed_time_export = np.round(t_export_end - t_export_start, 2)
    print(f"NWB EXPORT UNITS time: {elapsed_time_export}s")<|MERGE_RESOLUTION|>--- conflicted
+++ resolved
@@ -303,11 +303,7 @@
                                 # binary format
                                 analyzer_folder = postprocessed_folder / recording_name
 
-<<<<<<< HEAD
-                            analyzer = si.load_sorting_analyzer(analyzer_folder)
-=======
                             analyzer = si.load_sorting_analyzer(analyzer_folder, load_extensions=False)
->>>>>>> 4eb5537e
 
                             # Load curated sorting and set properties
                             sorting_curated = si.load_extractor(curated_folder / recording_name)
